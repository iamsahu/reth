--- conflicted
+++ resolved
@@ -89,14 +89,9 @@
                 let provider = ProviderFactory::new(
                     db.as_ref(),
                     Arc::new(case.network.clone().into()),
-<<<<<<< HEAD
                     StaticFileProvider::read_write(static_files_dir_path).unwrap(),
-                )?
-=======
-                    static_files_dir_path,
                 )
                 .map_err(|err| Error::RethError(err.into()))?
->>>>>>> d777d5f2
                 .provider_rw()
                 .unwrap();
 
