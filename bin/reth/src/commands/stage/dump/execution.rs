use super::setup;
use crate::utils::DbTool;
use eyre::Result;
use reth_db::{
    cursor::DbCursorRO, database::Database, table::TableImporter, tables, transaction::DbTx,
    DatabaseEnv,
};
<<<<<<< HEAD
use reth_node_core::dirs::{ChainPath, DataDirPath};
use reth_primitives::stage::StageCheckpoint;
use reth_provider::{ChainSpecProvider, ProviderFactory};
=======
use reth_node_ethereum::EthEvmConfig;
use reth_primitives::{stage::StageCheckpoint, ChainSpec};
use reth_provider::ProviderFactory;
>>>>>>> 9d9d7ee3
use reth_revm::EvmProcessorFactory;
use reth_stages::{stages::ExecutionStage, Stage, UnwindInput};
use tracing::info;

pub(crate) async fn dump_execution_stage<DB: Database>(
    db_tool: &DbTool<DB>,
    from: u64,
    to: u64,
    output_datadir: ChainPath<DataDirPath>,
    should_run: bool,
) -> Result<()> {
    let (output_db, tip_block_number) = setup(from, to, &output_datadir.db_path(), db_tool)?;

    import_tables_with_range(&output_db, db_tool, from, to)?;

    unwind_and_copy(db_tool, from, tip_block_number, &output_db).await?;

    if should_run {
        dry_run(
            ProviderFactory::new(
                output_db,
                db_tool.chain.clone(),
                output_datadir.snapshots_path(),
            )?,
            to,
            from,
        )
        .await?;
    }

    Ok(())
}

/// Imports all the tables that can be copied over a range.
fn import_tables_with_range<DB: Database>(
    output_db: &DatabaseEnv,
    db_tool: &DbTool<DB>,
    from: u64,
    to: u64,
) -> eyre::Result<()> {
    //  We're not sharing the transaction in case the memory grows too much.

    output_db.update(|tx| {
        tx.import_table_with_range::<tables::CanonicalHeaders, _>(
            &db_tool.provider_factory.db_ref().tx()?,
            Some(from),
            to,
        )
    })??;
    output_db.update(|tx| {
        tx.import_table_with_range::<tables::HeaderTD, _>(
            &db_tool.provider_factory.db_ref().tx()?,
            Some(from),
            to,
        )
    })??;
    output_db.update(|tx| {
        tx.import_table_with_range::<tables::Headers, _>(
            &db_tool.provider_factory.db_ref().tx()?,
            Some(from),
            to,
        )
    })??;
    output_db.update(|tx| {
        tx.import_table_with_range::<tables::BlockBodyIndices, _>(
            &db_tool.provider_factory.db_ref().tx()?,
            Some(from),
            to,
        )
    })??;
    output_db.update(|tx| {
        tx.import_table_with_range::<tables::BlockOmmers, _>(
            &db_tool.provider_factory.db_ref().tx()?,
            Some(from),
            to,
        )
    })??;

    // Find range of transactions that need to be copied over
    let (from_tx, to_tx) = db_tool.provider_factory.db_ref().view(|read_tx| {
        let mut read_cursor = read_tx.cursor_read::<tables::BlockBodyIndices>()?;
        let (_, from_block) =
            read_cursor.seek(from)?.ok_or(eyre::eyre!("BlockBody {from} does not exist."))?;
        let (_, to_block) =
            read_cursor.seek(to)?.ok_or(eyre::eyre!("BlockBody {to} does not exist."))?;

        Ok::<(u64, u64), eyre::ErrReport>((
            from_block.first_tx_num,
            to_block.first_tx_num + to_block.tx_count,
        ))
    })??;

    output_db.update(|tx| {
        tx.import_table_with_range::<tables::Transactions, _>(
            &db_tool.provider_factory.db_ref().tx()?,
            Some(from_tx),
            to_tx,
        )
    })??;

    output_db.update(|tx| {
        tx.import_table_with_range::<tables::TxSenders, _>(
            &db_tool.provider_factory.db_ref().tx()?,
            Some(from_tx),
            to_tx,
        )
    })??;

    Ok(())
}

/// Dry-run an unwind to FROM block, so we can get the PlainStorageState and
/// PlainAccountState safely. There might be some state dependency from an address
/// which hasn't been changed in the given range.
async fn unwind_and_copy<DB: Database>(
    db_tool: &DbTool<DB>,
    from: u64,
    tip_block_number: u64,
    output_db: &DatabaseEnv,
) -> eyre::Result<()> {
    let provider = db_tool.provider_factory.provider_rw()?;

    let mut exec_stage = ExecutionStage::new_with_factory(EvmProcessorFactory::new(
        db_tool.chain.clone(),
        EthEvmConfig::default(),
    ));

    exec_stage.unwind(
        &provider,
        UnwindInput {
            unwind_to: from,
            checkpoint: StageCheckpoint::new(tip_block_number),
            bad_block: None,
        },
    )?;

    let unwind_inner_tx = provider.into_tx();

    output_db
        .update(|tx| tx.import_dupsort::<tables::PlainStorageState, _>(&unwind_inner_tx))??;
    output_db.update(|tx| tx.import_table::<tables::PlainAccountState, _>(&unwind_inner_tx))??;
    output_db.update(|tx| tx.import_table::<tables::Bytecodes, _>(&unwind_inner_tx))??;

    Ok(())
}

/// Try to re-execute the stage without committing
async fn dry_run<DB: Database>(
    output_provider_factory: ProviderFactory<DB>,
    to: u64,
    from: u64,
) -> eyre::Result<()> {
    info!(target: "reth::cli", "Executing stage. [dry-run]");

<<<<<<< HEAD
    let mut exec_stage = ExecutionStage::new_with_factory(EvmProcessorFactory::new(
        output_provider_factory.chain_spec().clone(),
=======
    let factory = ProviderFactory::new(&output_db, chain.clone());
    let mut exec_stage = ExecutionStage::new_with_factory(EvmProcessorFactory::new(
        chain.clone(),
        EthEvmConfig::default(),
>>>>>>> 9d9d7ee3
    ));

    let input =
        reth_stages::ExecInput { target: Some(to), checkpoint: Some(StageCheckpoint::new(from)) };
    exec_stage.execute(&output_provider_factory.provider_rw()?, input)?;

    info!(target: "reth::cli", "Success");

    Ok(())
}<|MERGE_RESOLUTION|>--- conflicted
+++ resolved
@@ -5,15 +5,10 @@
     cursor::DbCursorRO, database::Database, table::TableImporter, tables, transaction::DbTx,
     DatabaseEnv,
 };
-<<<<<<< HEAD
 use reth_node_core::dirs::{ChainPath, DataDirPath};
+use reth_node_ethereum::EthEvmConfig;
 use reth_primitives::stage::StageCheckpoint;
 use reth_provider::{ChainSpecProvider, ProviderFactory};
-=======
-use reth_node_ethereum::EthEvmConfig;
-use reth_primitives::{stage::StageCheckpoint, ChainSpec};
-use reth_provider::ProviderFactory;
->>>>>>> 9d9d7ee3
 use reth_revm::EvmProcessorFactory;
 use reth_stages::{stages::ExecutionStage, Stage, UnwindInput};
 use tracing::info;
@@ -168,15 +163,9 @@
 ) -> eyre::Result<()> {
     info!(target: "reth::cli", "Executing stage. [dry-run]");
 
-<<<<<<< HEAD
     let mut exec_stage = ExecutionStage::new_with_factory(EvmProcessorFactory::new(
         output_provider_factory.chain_spec().clone(),
-=======
-    let factory = ProviderFactory::new(&output_db, chain.clone());
-    let mut exec_stage = ExecutionStage::new_with_factory(EvmProcessorFactory::new(
-        chain.clone(),
         EthEvmConfig::default(),
->>>>>>> 9d9d7ee3
     ));
 
     let input =
