--- conflicted
+++ resolved
@@ -194,11 +194,7 @@
 }
 
 impl<'b, C> HashedPostStateStorageCursor<'b, C> {
-<<<<<<< HEAD
-    /// Create new instance of [HashedPostStateStorageCursor].
-=======
     /// Create new instance of [HashedPostStateStorageCursor] for the given hashed address.
->>>>>>> 20aeb2be
     pub fn new(cursor: C, post_state: &'b HashedPostStateSorted, hashed_address: B256) -> Self {
         Self { cursor, post_state, hashed_address, last_slot: None, post_state_storage_index: 0 }
     }
@@ -250,27 +246,6 @@
 where
     C: HashedStorageCursor<Value = U256>,
 {
-<<<<<<< HEAD
-    /// Returns `true` if the account has no storage entries.
-    ///
-    /// This function should be called before attempting to call [HashedStorageCursor::seek] or
-    /// [HashedStorageCursor::next].
-    fn is_storage_empty(&mut self) -> Result<bool, reth_db::DatabaseError> {
-        let is_empty = match self.post_state.storages.get(&self.hashed_address) {
-            Some(storage) => {
-                // If the storage has been wiped at any point
-                storage.wiped &&
-                    // and the current storage does not contain any non-zero values
-                    storage.non_zero_valued_slots.is_empty()
-            }
-            None => self.cursor.is_storage_empty()?,
-        };
-        Ok(is_empty)
-    }
-
-    /// Seek the next account storage entry for a given hashed key pair.
-    fn seek(&mut self, subkey: B256) -> Result<Option<StorageEntry>, reth_db::DatabaseError> {
-=======
     type Value = U256;
 
     /// Seek the next account storage entry for a given hashed key pair.
@@ -278,7 +253,6 @@
         &mut self,
         subkey: B256,
     ) -> Result<Option<(B256, Self::Value)>, reth_db::DatabaseError> {
->>>>>>> 20aeb2be
         // Attempt to find the account's storage in post state.
         let mut post_state_entry = None;
         if let Some(storage) = self.post_state.storages.get(&self.hashed_address) {
@@ -307,11 +281,7 @@
 
             while db_entry
                 .as_ref()
-<<<<<<< HEAD
-                .map(|entry| self.is_slot_zero_valued(&entry.key))
-=======
                 .map(|entry| self.is_slot_zero_valued(&entry.0))
->>>>>>> 20aeb2be
                 .unwrap_or_default()
             {
                 db_entry = self.cursor.next()?;
@@ -332,11 +302,7 @@
     ///
     /// If the account key is not set. [HashedCursor::seek] must be called first in order to
     /// position the cursor.
-<<<<<<< HEAD
-    fn next(&mut self) -> Result<Option<StorageEntry>, reth_db::DatabaseError> {
-=======
     fn next(&mut self) -> Result<Option<(B256, Self::Value)>, reth_db::DatabaseError> {
->>>>>>> 20aeb2be
         let last_slot = match self.last_slot.as_ref() {
             Some(slot) => slot,
             None => return Ok(None), // no previous entry was found
@@ -351,11 +317,7 @@
             // If the entry was already returned or is zero-values, move to the next.
             while db_entry
                 .as_ref()
-<<<<<<< HEAD
-                .map(|entry| &entry.key == last_slot || self.is_slot_zero_valued(&entry.key))
-=======
                 .map(|entry| &entry.0 == last_slot || self.is_slot_zero_valued(&entry.0))
->>>>>>> 20aeb2be
                 .unwrap_or_default()
             {
                 db_entry = self.cursor.next()?;
@@ -440,11 +402,7 @@
             let mut expected_storage = storage.into_iter();
 
             let first_storage = cursor.seek(B256::default()).unwrap();
-<<<<<<< HEAD
-            assert_eq!(first_storage.map(|e| (e.key, e.value)), expected_storage.next());
-=======
             assert_eq!(first_storage, expected_storage.next());
->>>>>>> 20aeb2be
 
             for expected_entry in expected_storage {
                 let next_cursor_storage = cursor.next().unwrap();
