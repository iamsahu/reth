--- conflicted
+++ resolved
@@ -500,11 +500,7 @@
 
         let mut hash_builder = HashBuilder::default().with_updates(retain_updates);
 
-<<<<<<< HEAD
-        let mut storage_node_iter = StorageNodeIter::new(walker, hashed_storage_cursor);
-=======
         let mut storage_node_iter = TrieNodeIter::new(walker, hashed_storage_cursor);
->>>>>>> 20aeb2be
         while let Some(node) = storage_node_iter.try_next()? {
             match node {
                 TrieElement::Branch(node) => {
