--- conflicted
+++ resolved
@@ -129,11 +129,7 @@
 
         let retainer = ProofRetainer::from_iter(target_nibbles);
         let mut hash_builder = HashBuilder::default().with_proof_retainer(retainer);
-<<<<<<< HEAD
-        let mut storage_node_iter = StorageNodeIter::new(walker, hashed_storage_cursor);
-=======
         let mut storage_node_iter = TrieNodeIter::new(walker, hashed_storage_cursor);
->>>>>>> 20aeb2be
         while let Some(node) = storage_node_iter.try_next()? {
             match node {
                 TrieElement::Branch(node) => {
