use super::AuthValidator;
use jsonrpsee_http_client::{HttpRequest, HttpResponse};
use pin_project::pin_project;
use std::{
    future::Future,
    pin::Pin,
    task::{Context, Poll},
};
use tower::{Layer, Service};

/// This is an Http middleware layer that acts as an
/// interceptor for `Authorization` headers. Incoming requests are dispatched to
/// an inner [`AuthValidator`]. Invalid requests are blocked and the validator's error response is
/// returned. Valid requests are instead dispatched to the next layer along the chain.
///
/// # How to integrate
/// ```rust
/// async fn build_layered_rpc_server() {
///     use jsonrpsee::server::ServerBuilder;
///     use reth_rpc_layer::{AuthLayer, JwtAuthValidator, JwtSecret};
///     use std::net::SocketAddr;
///
///     const AUTH_PORT: u32 = 8551;
///     const AUTH_ADDR: &str = "0.0.0.0";
///     const AUTH_SECRET: &str =
///         "f79ae8046bc11c9927afe911db7143c51a806c4a537cc08e0d37140b0192f430";
///
///     let addr = format!("{AUTH_ADDR}:{AUTH_PORT}");
///     let secret = JwtSecret::from_hex(AUTH_SECRET).unwrap();
///     let validator = JwtAuthValidator::new(secret);
///     let layer = AuthLayer::new(validator);
///     let middleware = tower::ServiceBuilder::default().layer(layer);
///
///     let _server = ServerBuilder::default()
///         .set_http_middleware(middleware)
///         .build(addr.parse::<SocketAddr>().unwrap())
///         .await
///         .unwrap();
/// }
/// ```
#[allow(missing_debug_implementations)]
pub struct AuthLayer<V> {
    validator: V,
}

impl<V> AuthLayer<V> {
    /// Creates an instance of [`AuthLayer`].
    /// `validator` is a generic trait able to validate requests (see [`AuthValidator`]).
    pub const fn new(validator: V) -> Self {
        Self { validator }
    }
}

impl<S, V> Layer<S> for AuthLayer<V>
where
    V: Clone,
{
    type Service = AuthService<S, V>;

    fn layer(&self, inner: S) -> Self::Service {
        AuthService { validator: self.validator.clone(), inner }
    }
}

/// This type is the actual implementation of the middleware. It follows the [`Service`]
/// specification to correctly proxy Http requests to its inner service after headers validation.
#[derive(Clone, Debug)]
pub struct AuthService<S, V> {
    /// Performs auth validation logics
    validator: V,
    /// Recipient of authorized Http requests
    inner: S,
}

impl<S, V> Service<HttpRequest> for AuthService<S, V>
where
    S: Service<HttpRequest, Response = HttpResponse>,
    V: AuthValidator,
    Self: Clone,
{
    type Response = HttpResponse;
    type Error = S::Error;
    type Future = ResponseFuture<S::Future>;

    /// If we get polled it means that we dispatched an authorized Http request to the inner layer.
    /// So we just poll the inner layer ourselves.
    fn poll_ready(&mut self, cx: &mut Context<'_>) -> Poll<Result<(), Self::Error>> {
        self.inner.poll_ready(cx)
    }

    /// This is the entrypoint of the service. We receive an Http request and check the validity of
    /// the authorization header.
    ///
    /// Returns a future that wraps either:
    /// - The inner service future for authorized requests
    /// - An error Http response in case of authorization errors
    fn call(&mut self, req: HttpRequest) -> Self::Future {
        match self.validator.validate(req.headers()) {
            Ok(_) => ResponseFuture::future(self.inner.call(req)),
            Err(res) => ResponseFuture::invalid_auth(res),
        }
    }
}

#[pin_project]
#[allow(missing_debug_implementations)]
pub struct ResponseFuture<F> {
    #[pin]
    kind: Kind<F>,
}

<<<<<<< HEAD
impl<F> ResponseFuture<F> {
    fn future(future: F) -> Self {
        Self { kind: Kind::Future { future } }
    }

    fn invalid_auth(err_res: HttpResponse) -> Self {
=======
impl<F, B> ResponseFuture<F, B>
where
    B: Body,
{
    const fn future(future: F) -> Self {
        Self { kind: Kind::Future { future } }
    }

    const fn invalid_auth(err_res: Response<B>) -> Self {
>>>>>>> 3d3f52b2
        Self { kind: Kind::Error { response: Some(err_res) } }
    }
}

#[pin_project(project = KindProj)]
enum Kind<F> {
    Future {
        #[pin]
        future: F,
    },
    Error {
        response: Option<HttpResponse>,
    },
}

impl<F, E> Future for ResponseFuture<F>
where
    F: Future<Output = Result<HttpResponse, E>>,
{
    type Output = F::Output;

    fn poll(self: Pin<&mut Self>, cx: &mut Context<'_>) -> Poll<Self::Output> {
        match self.project().kind.project() {
            KindProj::Future { future } => future.poll(cx),
            KindProj::Error { response } => {
                let response = response.take().unwrap();
                Poll::Ready(Ok(response))
            }
        }
    }
}

#[cfg(test)]
mod tests {
    use super::*;
    use crate::JwtAuthValidator;
    use alloy_rpc_types_engine::{Claims, JwtError, JwtSecret};
    use jsonrpsee::{
        server::{RandomStringIdProvider, ServerBuilder, ServerHandle},
        RpcModule,
    };
    use reqwest::{header, StatusCode};
    use std::{
        net::SocketAddr,
        time::{SystemTime, UNIX_EPOCH},
    };

    const AUTH_PORT: u32 = 8551;
    const AUTH_ADDR: &str = "0.0.0.0";
    const SECRET: &str = "f79ae8046bc11c9927afe911db7143c51a806c4a537cc08e0d37140b0192f430";

    #[tokio::test]
    async fn test_jwt_layer() {
        // We group all tests into one to avoid individual #[tokio::test]
        // to concurrently spawn a server on the same port.
        valid_jwt().await;
        missing_jwt_error().await;
        wrong_jwt_signature_error().await;
        invalid_issuance_timestamp_error().await;
        jwt_decode_error().await;
    }

    async fn valid_jwt() {
        let claims = Claims { iat: to_u64(SystemTime::now()), exp: Some(10000000000) };
        let secret = JwtSecret::from_hex(SECRET).unwrap(); // Same secret as the server
        let jwt = secret.encode(&claims).unwrap();
        let (status, _) = send_request(Some(jwt)).await;
        assert_eq!(status, StatusCode::OK);
    }

    async fn missing_jwt_error() {
        let (status, body) = send_request(None).await;
        let expected = JwtError::MissingOrInvalidAuthorizationHeader;
        assert_eq!(status, StatusCode::UNAUTHORIZED);
        assert_eq!(body, expected.to_string());
    }

    async fn wrong_jwt_signature_error() {
        // This secret is different from the server. This will generate a
        // different signature
        let secret = JwtSecret::random();
        let claims = Claims { iat: to_u64(SystemTime::now()), exp: Some(10000000000) };
        let jwt = secret.encode(&claims).unwrap();

        let (status, body) = send_request(Some(jwt)).await;
        let expected = JwtError::InvalidSignature;
        assert_eq!(status, StatusCode::UNAUTHORIZED);
        assert_eq!(body, expected.to_string());
    }

    async fn invalid_issuance_timestamp_error() {
        let secret = JwtSecret::from_hex(SECRET).unwrap(); // Same secret as the server

        let iat = to_u64(SystemTime::now()) + 1000;
        let claims = Claims { iat, exp: Some(10000000000) };
        let jwt = secret.encode(&claims).unwrap();

        let (status, body) = send_request(Some(jwt)).await;
        let expected = JwtError::InvalidIssuanceTimestamp;
        assert_eq!(status, StatusCode::UNAUTHORIZED);
        assert_eq!(body, expected.to_string());
    }

    async fn jwt_decode_error() {
        let jwt = "this jwt has serious encoding problems".to_string();
        let (status, body) = send_request(Some(jwt)).await;
        assert_eq!(status, StatusCode::UNAUTHORIZED);
        assert_eq!(body, "JWT decoding error: InvalidToken".to_string());
    }

    async fn send_request(jwt: Option<String>) -> (StatusCode, String) {
        let server = spawn_server().await;
        let client =
            reqwest::Client::builder().timeout(std::time::Duration::from_secs(1)).build().unwrap();

        let body = r#"{"jsonrpc": "2.0", "method": "greet_melkor", "params": [], "id": 1}"#;
        let response = client
            .post(&format!("http://{AUTH_ADDR}:{AUTH_PORT}"))
            .bearer_auth(jwt.unwrap_or_default())
            .body(body)
            .header(header::CONTENT_TYPE, "application/json")
            .send()
            .await
            .unwrap();
        let status = response.status();
        let body = response.text().await.unwrap();

        server.stop().unwrap();
        server.stopped().await;

        (status, body)
    }

    /// Spawn a new RPC server equipped with a JwtLayer auth middleware.
    async fn spawn_server() -> ServerHandle {
        let secret = JwtSecret::from_hex(SECRET).unwrap();
        let addr = format!("{AUTH_ADDR}:{AUTH_PORT}");
        let validator = JwtAuthValidator::new(secret);
        let layer = AuthLayer::new(validator);
        let middleware = tower::ServiceBuilder::default().layer(layer);

        // Create a layered server
        let server = ServerBuilder::default()
            .set_id_provider(RandomStringIdProvider::new(16))
            .set_http_middleware(middleware)
            .build(addr.parse::<SocketAddr>().unwrap())
            .await
            .unwrap();

        // Create a mock rpc module
        let mut module = RpcModule::new(());
        module.register_method("greet_melkor", |_, _, _| "You are the dark lord").unwrap();

        server.start(module)
    }

    fn to_u64(time: SystemTime) -> u64 {
        time.duration_since(UNIX_EPOCH).unwrap().as_secs()
    }
}<|MERGE_RESOLUTION|>--- conflicted
+++ resolved
@@ -109,24 +109,12 @@
     kind: Kind<F>,
 }
 
-<<<<<<< HEAD
 impl<F> ResponseFuture<F> {
-    fn future(future: F) -> Self {
-        Self { kind: Kind::Future { future } }
-    }
-
-    fn invalid_auth(err_res: HttpResponse) -> Self {
-=======
-impl<F, B> ResponseFuture<F, B>
-where
-    B: Body,
-{
     const fn future(future: F) -> Self {
         Self { kind: Kind::Future { future } }
     }
 
-    const fn invalid_auth(err_res: Response<B>) -> Self {
->>>>>>> 3d3f52b2
+    const fn invalid_auth(err_res: HttpResponse) -> Self {
         Self { kind: Kind::Error { response: Some(err_res) } }
     }
 }
