--- conflicted
+++ resolved
@@ -33,11 +33,6 @@
 mod provider;
 
 pub use provider::{DatabaseProvider, DatabaseProviderRO, DatabaseProviderRW};
-<<<<<<< HEAD
-use reth_db::mdbx::DatabaseArguments;
-use reth_storage_errors::provider::ProviderResult;
-=======
->>>>>>> 20aeb2be
 
 /// A common provider that fetches data from a database or static file.
 ///
@@ -590,18 +585,9 @@
         tables,
         test_utils::{create_test_static_files_dir, ERROR_TEMPDIR},
     };
-<<<<<<< HEAD
-    use reth_interfaces::{
-        test_utils::{
-            generators,
-            generators::{random_block, random_header},
-        },
-        RethError,
-=======
     use reth_interfaces::test_utils::{
         generators,
         generators::{random_block, random_header},
->>>>>>> 20aeb2be
     };
     use reth_primitives::{
         hex_literal::hex, ChainSpecBuilder, PruneMode, PruneModes, SealedBlock, StaticFileSegment,
