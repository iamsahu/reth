[workspace]
members = [
    "bin/reth/",
    "crates/blockchain-tree/",
    "crates/blockchain-tree-api/",
    "crates/cli/runner/",
    "crates/config/",
    "crates/consensus/auto-seal/",
    "crates/consensus/beacon/",
    "crates/consensus/common/",
    "crates/consensus/consensus/",
    "crates/e2e-test-utils/",
    "crates/engine-primitives/",
    "crates/ethereum-forks/",
    "crates/ethereum/consensus/",
    "crates/ethereum/engine-primitives/",
    "crates/ethereum/evm",
    "crates/ethereum/node",
    "crates/etl/",
    "crates/evm/",
    "crates/evm/execution-errors",
    "crates/exex/",
    "crates/interfaces/",
    "crates/metrics/",
    "crates/metrics/metrics-derive/",
    "crates/net/common/",
    "crates/net/discv4/",
    "crates/net/discv5/",
    "crates/net/dns/",
    "crates/net/downloaders/",
    "crates/net/ecies/",
    "crates/net/eth-wire-types",
    "crates/net/eth-wire/",
    "crates/net/nat/",
    "crates/net/network-api/",
    "crates/net/network/",
    "crates/net/p2p/",
    "crates/net/types/",
    "crates/node-core/",
    "crates/node/api/",
    "crates/node/builder/",
    "crates/node/events/",
    "crates/optimism/consensus",
    "crates/optimism/evm/",
    "crates/optimism/node/",
    "crates/optimism/payload/",
<<<<<<< HEAD
    "crates/optimism/rpc",
=======
>>>>>>> 20aeb2be
    "crates/payload/basic/",
    "crates/payload/builder/",
    "crates/payload/ethereum/",
    "crates/payload/validator/",
    "crates/primitives/",
    "crates/prune/",
    "crates/revm/",
    "crates/rpc/ipc/",
    "crates/rpc/rpc-api/",
    "crates/rpc/rpc-builder/",
    "crates/rpc/rpc-engine-api/",
    "crates/rpc/rpc-layer",
    "crates/rpc/rpc-testing-util/",
    "crates/rpc/rpc-types-compat/",
    "crates/rpc/rpc-types/",
    "crates/rpc/rpc/",
    "crates/stages-api",
    "crates/stages/",
    "crates/static-file-types/",
    "crates/static-file/",
    "crates/storage/codecs/",
    "crates/storage/codecs/derive/",
    "crates/storage/db/",
    "crates/storage/db-common",
    "crates/storage/errors/",
    "crates/storage/libmdbx-rs/",
    "crates/storage/libmdbx-rs/mdbx-sys/",
    "crates/storage/nippy-jar/",
    "crates/storage/provider/",
    "crates/tasks/",
    "crates/tokio-util/",
    "crates/tracing/",
    "crates/transaction-pool/",
    "crates/trie-parallel/",
    "crates/trie/",
    "examples/beacon-api-sse/",
    "examples/bsc-p2p",
    "examples/custom-dev-node/",
    "examples/custom-engine-types/",
    "examples/custom-evm/",
    "examples/custom-inspector/",
    "examples/custom-node-components/",
    "examples/custom-payload-builder/",
    "examples/db-access",
    "examples/exex/*",
    "examples/manual-p2p/",
    "examples/network-txpool/",
    "examples/network/",
    "examples/node-custom-rpc/",
    "examples/node-event-hooks/",
    "examples/polygon-p2p/",
    "examples/rpc-db/",
    "examples/txpool-tracing/",
    "testing/ef-tests/",
    "testing/testing-utils",
]
default-members = ["bin/reth"]

# Explicitly set the resolver to version 2, which is the default for packages with edition >= 2021
# https://doc.rust-lang.org/edition-guide/rust-2021/default-cargo-resolver.html
resolver = "2"

[workspace.lints]
rust.missing_debug_implementations = "warn"
rust.missing_docs = "warn"
rust.unreachable_pub = "warn"
rust.unused_must_use = "deny"
rust.rust_2018_idioms = { level = "deny", priority = -1 }
rustdoc.all = "warn"

[workspace.lints.clippy]
# These are some of clippy's nursery (i.e., experimental) lints that we like.
# By default, nursery lints are allowed. Some of the lints below have made good
# suggestions which we fixed. The others didn't have any findings, so we can
# assume they don't have that many false positives. Let's enable them to
# prevent future problems.
branches_sharing_code = "warn"
clear_with_drain = "warn"
derive_partial_eq_without_eq = "warn"
empty_line_after_outer_attr = "warn"
equatable_if_let = "warn"
imprecise_flops = "warn"
iter_on_empty_collections = "warn"
iter_with_drain = "warn"
large_stack_frames = "warn"
manual_clamp = "warn"
mutex_integer = "warn"
needless_pass_by_ref_mut = "warn"
nonstandard_macro_braces = "warn"
or_fun_call = "warn"
path_buf_push_overwrite = "warn"
read_zero_byte_vec = "warn"
redundant_clone = "warn"
suboptimal_flops = "warn"
suspicious_operation_groupings = "warn"
trailing_empty_array = "warn"
trait_duplication_in_bounds = "warn"
transmute_undefined_repr = "warn"
trivial_regex = "warn"
tuple_array_conversions = "warn"
uninhabited_references = "warn"
unused_peekable = "warn"
unused_rounding = "warn"
useless_let_if_seq = "warn"

# These are nursery lints which have findings. Allow them for now. Some are not
# quite mature enough for use in our codebase and some we don't really want.
# Explicitly listing should make it easier to fix in the future.
as_ptr_cast_mut = "allow"
cognitive_complexity = "allow"
collection_is_never_read = "allow"
debug_assert_with_mut_call = "allow"
empty_line_after_doc_comments = "allow"
fallible_impl_from = "allow"
future_not_send = "allow"
iter_on_single_items = "allow"
missing_const_for_fn = "allow"
needless_collect = "allow"
non_send_fields_in_send_ty = "allow"
option_if_let_else = "allow"
redundant_pub_crate = "allow"
significant_drop_in_scrutinee = "allow"
significant_drop_tightening = "allow"
string_lit_as_bytes = "allow"
type_repetition_in_bounds = "allow"
unnecessary_struct_initialization = "allow"
use_self = "allow"

[workspace.package]
version = "0.2.0-beta.7"
edition = "2021"
rust-version = "1.76"
license = "MIT OR Apache-2.0"
homepage = "https://paradigmxyz.github.io/reth"
repository = "https://github.com/paradigmxyz/reth"
exclude = [".github/"]

# Speed up tests.
[profile.dev.package]
proptest.opt-level = 3
rand_xorshift.opt-level = 3
rand_chacha.opt-level = 3
unarray.opt-level = 3

# Meant for testing - all optimizations, but with debug assertions and overflow checks.
[profile.hivetests]
inherits = "test"
opt-level = 3
lto = "thin"

[profile.release]
lto = "thin"
strip = "debuginfo"

# Like release, but with full debug symbols. Useful for e.g. `perf`.
[profile.debug-fast]
inherits = "release"
strip = "none"
debug = true

[profile.maxperf]
inherits = "release"
lto = "fat"
codegen-units = 1
incremental = false

[workspace.dependencies]
# reth
reth = { path = "bin/reth" }
reth-auto-seal-consensus = { path = "crates/consensus/auto-seal" }
reth-basic-payload-builder = { path = "crates/payload/basic" }
reth-beacon-consensus = { path = "crates/consensus/beacon" }
reth-blockchain-tree = { path = "crates/blockchain-tree" }
reth-blockchain-tree-api = { path = "crates/blockchain-tree-api" }
reth-cli-runner = { path = "crates/cli/runner" }
reth-codecs = { path = "crates/storage/codecs" }
reth-codecs-derive = { path = "crates/storage/codecs/derive" }
reth-config = { path = "crates/config" }
reth-consensus = { path = "crates/consensus/consensus" }
reth-consensus-common = { path = "crates/consensus/common" }
reth-db = { path = "crates/storage/db" }
reth-db-common = { path = "crates/storage/db-common" }
reth-discv4 = { path = "crates/net/discv4" }
reth-discv5 = { path = "crates/net/discv5" }
reth-dns-discovery = { path = "crates/net/dns" }
reth-downloaders = { path = "crates/net/downloaders" }
reth-e2e-test-utils = { path = "crates/e2e-test-utils" }
reth-ecies = { path = "crates/net/ecies" }
reth-engine-primitives = { path = "crates/engine-primitives" }
reth-eth-wire = { path = "crates/net/eth-wire" }
reth-eth-wire-types = { path = "crates/net/eth-wire-types" }
reth-ethereum-consensus = { path = "crates/ethereum/consensus" }
reth-ethereum-engine-primitives = { path = "crates/ethereum/engine-primitives" }
reth-ethereum-forks = { path = "crates/ethereum-forks" }
reth-ethereum-payload-builder = { path = "crates/payload/ethereum" }
reth-etl = { path = "crates/etl" }
reth-evm = { path = "crates/evm" }
reth-evm-ethereum = { path = "crates/ethereum/evm" }
reth-evm-optimism = { path = "crates/optimism/evm" }
reth-execution-errors = { path = "crates/evm/execution-errors" }
reth-exex = { path = "crates/exex" }
reth-fs-util = { path = "crates/fs-util" }
reth-interfaces = { path = "crates/interfaces" }
reth-ipc = { path = "crates/rpc/ipc" }
reth-libmdbx = { path = "crates/storage/libmdbx-rs" }
reth-mdbx-sys = { path = "crates/storage/libmdbx-rs/mdbx-sys" }
reth-metrics = { path = "crates/metrics" }
reth-metrics-derive = { path = "crates/metrics/metrics-derive" }
reth-net-common = { path = "crates/net/common" }
reth-net-nat = { path = "crates/net/nat" }
reth-network = { path = "crates/net/network" }
reth-network-api = { path = "crates/net/network-api" }
reth-network-types = { path = "crates/net/types" }
reth-network-p2p = { path = "crates/net/p2p" }
reth-nippy-jar = { path = "crates/storage/nippy-jar" }
reth-node-api = { path = "crates/node/api" }
reth-node-builder = { path = "crates/node/builder" }
reth-node-core = { path = "crates/node-core" }
reth-node-ethereum = { path = "crates/ethereum/node" }
reth-node-events = { path = "crates/node/events" }
reth-node-optimism = { path = "crates/optimism/node" }
reth-optimism-consensus = { path = "crates/optimism/consensus" }
reth-optimism-payload-builder = { path = "crates/optimism/payload" }
<<<<<<< HEAD
reth-optimism-rpc = { path = "crates/optimism/rpc" }
=======
>>>>>>> 20aeb2be
reth-payload-builder = { path = "crates/payload/builder" }
reth-payload-validator = { path = "crates/payload/validator" }
reth-primitives = { path = "crates/primitives" }
reth-provider = { path = "crates/storage/provider" }
reth-prune = { path = "crates/prune" }
reth-revm = { path = "crates/revm" }
reth-rpc = { path = "crates/rpc/rpc" }
reth-rpc-api = { path = "crates/rpc/rpc-api" }
reth-rpc-api-testing-util = { path = "crates/rpc/rpc-testing-util" }
reth-rpc-builder = { path = "crates/rpc/rpc-builder" }
reth-rpc-engine-api = { path = "crates/rpc/rpc-engine-api" }
reth-rpc-layer = { path = "crates/rpc/rpc-layer" }
reth-rpc-types = { path = "crates/rpc/rpc-types" }
reth-rpc-types-compat = { path = "crates/rpc/rpc-types-compat" }
reth-stages = { path = "crates/stages" }
reth-stages-api = { path = "crates/stages-api" }
reth-static-file = { path = "crates/static-file" }
reth-static-file-types = { path = "crates/static-file-types" }
reth-storage-errors = { path = "crates/storage/errors" }
reth-tasks = { path = "crates/tasks" }
reth-testing-utils = { path = "testing/testing-utils" }
reth-tokio-util = { path = "crates/tokio-util" }
reth-tracing = { path = "crates/tracing" }
reth-transaction-pool = { path = "crates/transaction-pool" }
reth-trie = { path = "crates/trie" }
reth-trie-parallel = { path = "crates/trie-parallel" }

# revm
revm = { version = "9.0.0", features = [
    "std",
    "secp256k1",
], default-features = false }
revm-primitives = { version = "4.0.0", features = [
    "std",
], default-features = false }
revm-inspectors = { git = "https://github.com/paradigmxyz/evm-inspectors", rev = "5a4fd5e" }

# eth
alloy-chains = "0.1.15"
alloy-primitives = "0.7.2"
alloy-dyn-abi = "0.7.2"
alloy-sol-types = "0.7.2"
alloy-rlp = "0.3.4"
alloy-trie = "0.4"
alloy-rpc-types = { git = "https://github.com/alloy-rs/alloy", rev = "64feb9b" }
alloy-rpc-types-anvil = { git = "https://github.com/alloy-rs/alloy", rev = "64feb9b" }
alloy-rpc-types-trace = { git = "https://github.com/alloy-rs/alloy", rev = "64feb9b" }
alloy-rpc-types-engine = { git = "https://github.com/alloy-rs/alloy", rev = "64feb9b" }
alloy-rpc-types-beacon = { git = "https://github.com/alloy-rs/alloy", rev = "64feb9b" }
alloy-genesis = { git = "https://github.com/alloy-rs/alloy", rev = "64feb9b" }
alloy-node-bindings = { git = "https://github.com/alloy-rs/alloy", rev = "64feb9b" }
alloy-provider = { git = "https://github.com/alloy-rs/alloy", rev = "64feb9b", default-features = false, features = [
    "reqwest",
] }
alloy-eips = { git = "https://github.com/alloy-rs/alloy", default-features = false, rev = "64feb9b" }
alloy-signer = { git = "https://github.com/alloy-rs/alloy", rev = "64feb9b" }
alloy-signer-wallet = { git = "https://github.com/alloy-rs/alloy", rev = "64feb9b" }
alloy-network = { git = "https://github.com/alloy-rs/alloy", rev = "64feb9b" }
alloy-consensus = { git = "https://github.com/alloy-rs/alloy", rev = "64feb9b" }

# misc
auto_impl = "1"
aquamarine = "0.5"
bytes = "1.5"
bitflags = "2.4"
clap = "4"
dashmap = "5.5"
derive_more = "0.99.17"
fdlimit = "0.3.0"
eyre = "0.6"
generic-array = "0.14"
tracing = "0.1.0"
tracing-appender = "0.2"
thiserror = "1.0"
serde_json = "1.0.94"
serde = { version = "1.0", default-features = false }
serde_with = "3.3.0"
humantime = "2.1"
humantime-serde = "1.1"
rand = "0.8.5"
rustc-hash = "1.1.0"
schnellru = "0.2"
strum = "0.26"
rayon = "1.7"
itertools = "0.12"
parking_lot = "0.12"
# Needed for `metrics-macro` to resolve the crate using `::metrics` notation
metrics = "0.21.1"
modular-bitfield = "0.11.2"
once_cell = "1.17"
syn = "2.0"
nybbles = "0.2.1"
smallvec = "1"
dyn-clone = "1.0.17"
sha2 = { version = "0.10", default-features = false }
paste = "1.0"
url = "2.3"

# proc-macros
proc-macro2 = "1.0"
quote = "1.0"

# tokio
tokio-stream = "0.1.11"
tokio = { version = "1.21", default-features = false }
tokio-util = { version = "0.7.4", features = ["codec"] }

# async
async-stream = "0.3"
async-trait = "0.1.68"
futures = "0.3.26"
pin-project = "1.0.12"
futures-util = "0.3.25"
hyper = "0.14.25"
reqwest = { version = "0.12", default-features = false }
tower = "0.4"
tower-http = "0.4"
http = "0.2.8"
http-body = "0.4.5"

# p2p
discv5 = "0.6.0"
igd-next = "0.14.3"

# rpc
jsonrpsee = "0.22"
jsonrpsee-core = "0.22"
jsonrpsee-types = "0.22"

# crypto
secp256k1 = { version = "0.28", default-features = false, features = [
    "global-context",
    "recovery",
] }
# TODO: Remove `k256` feature: https://github.com/sigp/enr/pull/74
enr = { version = "0.12.0", default-features = false, features = [
    "k256",
    "rust-secp256k1",
] }

# for eip-4844
c-kzg = "1.0.0"

# config
confy = "0.6"
toml = "0.8"

# misc-testing
arbitrary = "1.3"
assert_matches = "1.5.0"
tempfile = "3.8"
criterion = "0.5"
pprof = "0.13"
proptest = "1.4"
proptest-derive = "0.4"
serial_test = "3"
similar-asserts = "1.5.0"
test-fuzz = "5"<|MERGE_RESOLUTION|>--- conflicted
+++ resolved
@@ -44,10 +44,7 @@
     "crates/optimism/evm/",
     "crates/optimism/node/",
     "crates/optimism/payload/",
-<<<<<<< HEAD
     "crates/optimism/rpc",
-=======
->>>>>>> 20aeb2be
     "crates/payload/basic/",
     "crates/payload/builder/",
     "crates/payload/ethereum/",
@@ -271,10 +268,7 @@
 reth-node-optimism = { path = "crates/optimism/node" }
 reth-optimism-consensus = { path = "crates/optimism/consensus" }
 reth-optimism-payload-builder = { path = "crates/optimism/payload" }
-<<<<<<< HEAD
 reth-optimism-rpc = { path = "crates/optimism/rpc" }
-=======
->>>>>>> 20aeb2be
 reth-payload-builder = { path = "crates/payload/builder" }
 reth-payload-validator = { path = "crates/payload/validator" }
 reth-primitives = { path = "crates/primitives" }
